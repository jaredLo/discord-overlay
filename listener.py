#!/usr/bin/env python3
# listener.py — Accuracy-first live JP ASR with inline annotations
# Strategy: end-of-utterance chunks (silence or max length) → beam search (base/int8) → annotate tokens
# Output example: みんな、小学校(しょうがっこう、elementary school)の時(とき、time)以来(いらい、since)だね。

import time, queue, threading, sys, re
import numpy as np
import sounddevice as sd
import webrtcvad
from faster_whisper import WhisperModel
from pykakasi import kakasi
from jamdict import Jamdict
from fugashi import Tagger
<<<<<<< HEAD
from googletrans import Translator
from typing import Union
=======
from deep_translator import GoogleTranslator
>>>>>>> ab26dfca

# ================= Config (accuracy-first) =================
TARGET_DEVICE_SUBSTR = "BlackHole"
SAMPLE_RATE = 16000
FRAME_MS = 20          # WebRTC VAD requires 10/20/30ms
CHANNELS_IN = 2

# Utterance chunking (accuracy > latency)
VAD_LEVEL = 2
SILENCE_HANG_MS = 320   # end-of-utterance when this much silence passes
MIN_CHUNK_SEC = 1.4     # avoid decoding tiny blips
MAX_CHUNK_SEC = 3.2     # flush even if continuous speech
TRANSCRIPT_OUT = "transcript.txt"
MODEL_SIZE = "base"
COMPUTE_TYPE = "int8"   # on M1/8GB this is the safe choice

# ================= UniDic tagger (full if available) =================
def make_tagger():
    try:
        import unidic
        return Tagger('-d ' + unidic.DICDIR)  # full UniDic
    except Exception:
        return Tagger()  # fallback (likely unidic-lite)
tagger = make_tagger()
translator = GoogleTranslator(source="ja", target="en")

# ================= Device pick =================
def pick_input(substr):
    for i, d in enumerate(sd.query_devices()):
        if d['max_input_channels'] > 0 and substr.lower() in d['name'].lower():
            return i, d['name']
    raise RuntimeError(f"No input matching '{substr}'. Check Audio MIDI routing and system output device.")

# ================= Audio capture =================
def audio_thread(dev_index, out_q: queue.Queue):
    blocksize = int(SAMPLE_RATE * FRAME_MS / 1000)
    def cb(indata, frames, time_info, status):
        if status:
            print(status, file=sys.stderr)
        mono = indata[:, :CHANNELS_IN].mean(axis=1).astype(np.float32)
        out_q.put(mono.copy())
    with sd.InputStream(device=dev_index, channels=CHANNELS_IN, samplerate=SAMPLE_RATE,
                        blocksize=blocksize, dtype='float32', callback=cb):
        while True:
            time.sleep(1)

# ================= Light preprocess =================
def preprocess(audio: np.ndarray, target_dbfs=-22.0):
    a = audio - np.mean(audio)
    if len(a) >= 2:
        a = np.concatenate([[a[0]], a[1:] - 0.97 * a[:-1]])  # pre-emphasis
    rms = np.sqrt(np.mean(a*a)) + 1e-12
    gain = 10 ** ((target_dbfs - 20*np.log10(rms + 1e-12))/20)
    return np.clip(a * gain, -1.0, 1.0).astype(np.float32)

# ================= Utterance chunker (silence or max) =================
def utterance_chunks(frames_iter):
    vad = webrtcvad.Vad(VAD_LEVEL)
    frame_len = int(SAMPLE_RATE * FRAME_MS / 1000)
    hang_frames = int(SILENCE_HANG_MS / FRAME_MS)
    max_frames = int(MAX_CHUNK_SEC * 1000 / FRAME_MS)
    min_frames = int(MIN_CHUNK_SEC * 1000 / FRAME_MS)

    buf = np.zeros(0, dtype=np.float32)
    seg = []
    speaking = False
    hang = 0

    while True:
        f_in = next(frames_iter)
        buf = np.concatenate([buf, f_in])

        while len(buf) >= frame_len:
            f = buf[:frame_len]; buf = buf[frame_len:]
            b = (np.clip(f, -1, 1) * 32767).astype(np.int16).tobytes()
            is_sp = vad.is_speech(b, SAMPLE_RATE)

            if is_sp:
                speaking = True
                hang = hang_frames
                seg.append(f)
                # force flush at max length
                if len(seg) >= max_frames:
                    audio = np.concatenate(seg, axis=0); seg = []
                    if len(audio) >= min_frames * frame_len:
                        yield audio
            else:
                if speaking:
                    hang -= 1
                    if hang <= 0:
                        speaking = False
                        if seg:
                            audio = np.concatenate(seg, axis=0); seg = []
                            if len(audio) >= min_frames * frame_len:
                                yield audio

# ================= ASR with quality gate =================
def good_seg(s):
    if getattr(s, "no_speech_prob", 0) > 0.6: return False
    if getattr(s, "avg_logprob", 0) < -1.0:   return False
    if getattr(s, "compression_ratio", 0) > 2.4: return False
    return True

def transcribe_iter(chunks_iter, model):
    for audio in chunks_iter:
        audio = preprocess(audio)
        segs, _ = model.transcribe(
            audio,
            language="ja",
            beam_size=5,                 # steadier than 1
            temperature=0.0,             # deterministic
            vad_filter=False,
            condition_on_previous_text=False,
            without_timestamps=True
        )
        txt = "".join(s.text for s in segs if good_seg(s)).strip()
        if txt:
            yield txt

# ================= Annotation engine =================
_kks = kakasi(); _kks.setMode("J","H")
_conv = _kks.getConverter()
_jam = Jamdict()

KANJI_RE = re.compile(r"[一-龯々〆ヵヶ]")
KATA_LETTER_RE = re.compile(r"[ァ-ヴ]")  # excludes 'ー'
NUM_RE = re.compile(r"\d+")
KANJI_NUM_RE = re.compile(r"[一二三四五六七八九十百千]+")
PUNCT_POS = {"記号"}
SKIP_POS = {"助詞","助動詞"}  # keep interjections; skip particles/aux

def to_hira(s: str) -> str:
    return "".join(p["hira"] for p in _conv.convert(s))

def get_reading(m) -> Union[str, None]:
    return getattr(m.feature, "pron", None) or getattr(m.feature, "kana", None)

def has_kata_letter(s: str) -> bool:
    return bool(KATA_LETTER_RE.search(s))

# Counter readings 1..10 (common set)
COUNTER_READ = {
    "人": ["ひとり","ふたり","さんにん","よにん","ごにん","ろくにん","ななにん","はちにん","きゅうにん","じゅうにん"],
    "本": ["いっぽん","にほん","さんぼん","よんほん","ごほん","ろっぽん","ななほん","はっぽん","きゅうほん","じゅっぽん"],
    "匹": ["いっぴき","にひき","さんびき","よんひき","ごひき","ろっぴき","ななひき","はっぴき","きゅうひき","じゅっぴき"],
    "回": ["いっかい","にかい","さんかい","よんかい","ごかい","ろっかい","ななかい","はちかい","きゅうかい","じゅっかい"],
    "分": ["いっぷん","にふん","さんぷん","よんぷん","ごふん","ろっぷん","ななふん","はっぷん","きゅうふん","じゅっぷん"],
    "歳": ["いっさい","にさい","さんさい","よんさい","ごさい","ろくさい","ななさい","はっさい","きゅうさい","じゅっさい"],
    "冊": ["いっさつ","にさつ","さんさつ","よんさつ","ごさつ","ろくさつ","ななさつ","はっさつ","きゅうさつ","じゅっさつ"],
    "杯": ["いっぱい","にはい","さんばい","よんはい","ごはい","ろっぱい","ななはい","はっぱい","きゅうはい","じゅっぱい"],
    "台": ["いちだい","にだい","さんだい","よんだい","ごだい","ろくだい","ななだい","はちだい","きゅうだい","じゅうだい"],
    "個": ["いっこ","にこ","さんこ","よんこ","ごこ","ろっこ","ななこ","はっこ","きゅうこ","じゅっこ"],
    "円": ["いちえん","にえん","さんえん","よえん","ごえん","ろくえん","ななえん","はちえん","きゅうえん","じゅうえん"],
}
KANJI_NUM_MAP = {"一":1,"二":2,"三":3,"四":4,"五":5,"六":6,"七":7,"八":8,"九":9,"十":10}

def to_int_number(s: str) -> Union[int, None]:
    m = NUM_RE.fullmatch(s)
    if m:
        try: return int(m.group(0))
        except: return None
    if KANJI_NUM_RE.fullmatch(s):
        val = 0
        for ch in s:
            if ch == "十": val = (val or 1)*10
            elif ch in KANJI_NUM_MAP: val += KANJI_NUM_MAP[ch]
            else: return None
        return val or None
    return None

def best_gloss(word: str, prefer_counter=False) -> Union[str, None]:
    try:
        r = _jam.lookup(word)
        cands = []
        for e in r.entries:
            for s in e.senses:
                pos_tags = set(getattr(s, "pos", []) or [])
                for gl in getattr(s, "gloss", []):
                    txt = getattr(gl, "text", None) or str(gl)
                    lang = getattr(gl, "lang", None)
                    if lang is not None and not str(lang).lower().startswith(("en","eng")):
                        continue
                    score = 0
                    if "ctr" in pos_tags: score += 3
                    if "n" in pos_tags:   score += 2
                    if "suf" in pos_tags: score -= 2
                    if prefer_counter and "ctr" in pos_tags: score += 2
                    cands.append((score, txt))
        if not cands: return None
        cands.sort(key=lambda x: x[0], reverse=True)
        return cands[0][1]
    except Exception:
        return None

def jam_has_entry(s: str) -> bool:
    try:
        return bool(Jamdict().lookup(s).entries)
    except Exception:
        return False

def compound_reading(tokens) -> str:
    kana = []
    for m in tokens:
        k = get_reading(m)
        kana.append(k if k else m.surface)
    return to_hira("".join(kana))

def maybe_merge_compound(tokens, i, max_len=3):
    for L in (3,2):
        if i+L <= len(tokens):
            seg = tokens[i:i+L]
            if all(getattr(t.feature,"pos1","")=="名詞" for t in seg):
                surf = "".join(t.surface for t in seg)
                if KANJI_RE.search(surf) and jam_has_entry(surf):
                    reading = compound_reading(seg)
                    gloss = best_gloss(surf) or ""
                    anno = f"{surf}({reading}" + (f"、{gloss})" if gloss else ")")
                    return anno, L
    return None

def annotate_text(text: str) -> str:
    toks = list(tagger(text))
    out = []; i = 0
    while i < len(toks):
        m = toks[i]
        surf = m.surface
        pos1 = getattr(m.feature, "pos1", "")

        # Compound merge first
        merged = maybe_merge_compound(toks, i)
        if merged:
            anno, L = merged
            out.append(anno); i += L; continue

        # Skip punctuation/particles/aux
        if pos1 in PUNCT_POS or pos1 in SKIP_POS:
            out.append(surf); i += 1; continue

        # Counter pattern: [number][counter] or previous number + counter
        if len(surf) >= 2 and surf[-1] in COUNTER_READ:
            n = to_int_number(surf[:-1])
            if n and 1 <= n <= 10:
                reading = COUNTER_READ[surf[-1]][n-1]
                gloss = best_gloss(surf[-1], prefer_counter=True)
                out.append(f"{surf}({reading}" + (f"、{gloss})" if gloss else ")"))
                i += 1; continue
        if surf in COUNTER_READ and i > 0:
            n = to_int_number(toks[i-1].surface)
            if n and 1 <= n <= 10:
                reading = COUNTER_READ[surf][n-1]
                gloss = best_gloss(surf, prefer_counter=True)
                out.append(f"{surf}({reading}" + (f"、{gloss})" if gloss else ")"))
                i += 1; continue

        # Annotate only if kanji present or has katakana letter (not just 'ー')
        annotatable = bool(KANJI_RE.search(surf) or has_kata_letter(surf))
        if not annotatable:
            out.append(surf); i += 1; continue

        # Reading: fugashi > kakasi
        k = get_reading(m)
        reading = to_hira(k) if k else to_hira(surf)

        # 人 defaults to 'ひと' unless used with a number (handled above)
        lemma = getattr(m.feature, "lemma", None) or surf
        prefer_counter = False
        if surf == "人" and not (i > 0 and to_int_number(toks[i-1].surface)):
            prefer_counter = False

        gloss = best_gloss(lemma, prefer_counter=prefer_counter) or best_gloss(surf, prefer_counter=prefer_counter)
        out.append(f"{surf}({reading}" + (f"、{gloss})" if gloss else ")"))
        i += 1
    return "".join(out)
 
 
def append_transcript(text: str):
     with open(TRANSCRIPT_OUT, "a", encoding="utf-8") as f:
         f.write(text + "\n")


def translate_text(text: str) -> str:
    """Translate Japanese text to English using Google Translate."""
    try:
        return translator.translate(text)
    except Exception:
        return ""


# ================= Main =================
def main():
    dev_idx, dev_name = pick_input(TARGET_DEVICE_SUBSTR)
    print(f"Listening on: {dev_name}")
    open(TRANSCRIPT_OUT, "w", encoding="utf-8").close()
    q = queue.Queue(maxsize=128)
    threading.Thread(target=audio_thread, args=(dev_idx, q), daemon=True).start()

    def frames():
        while True:
            yield q.get()

    model = WhisperModel(MODEL_SIZE, device="cpu", compute_type=COMPUTE_TYPE)

    # generator of 20ms frames -> utterance audio arrays
    def chunks():
        frame_len = int(SAMPLE_RATE * FRAME_MS / 1000)
        while True:
            f = q.get()
            yield f
    for text in transcribe_iter(utterance_chunks(chunks()), model):
        annotated = annotate_text(text)
        translation = translate_text(text)
        append_transcript(annotated)
        if translation:
            append_transcript(translation)
        print(annotated)
        if translation:
            print(translation)

if __name__ == "__main__":
    try:
        main()
    except KeyboardInterrupt:
        pass<|MERGE_RESOLUTION|>--- conflicted
+++ resolved
@@ -11,12 +11,8 @@
 from pykakasi import kakasi
 from jamdict import Jamdict
 from fugashi import Tagger
-<<<<<<< HEAD
-from googletrans import Translator
 from typing import Union
-=======
 from deep_translator import GoogleTranslator
->>>>>>> ab26dfca
 
 # ================= Config (accuracy-first) =================
 TARGET_DEVICE_SUBSTR = "BlackHole"
